--- conflicted
+++ resolved
@@ -46,13 +46,9 @@
                 row.append(point)
             data.append(row)
 
-<<<<<<< HEAD
+
         return PolarDiagramTable(wind_speed_resolution=wind_speeds,
                                  wind_angle_resolution=wind_angles,
-=======
-        return PolarDiagramTable(wind_angle_resolution=wind_angles,
-                                 wind_speed_resolution=wind_speeds,
->>>>>>> d6b935ea
                                  data=data)
 
     if convert_type is PolarDiagramPointcloud:
@@ -60,11 +56,7 @@
             for j in range(cols):
                 data.append([wind_speeds[j], wind_angles[i], boat_speeds[i][j]])
 
-<<<<<<< HEAD
         return PolarDiagramPointcloud(points=data)
-=======
-        return PolarDiagramPointcloud(data=np.array(data))
->>>>>>> d6b935ea
 
 
 # V: Soweit in Ordnung
@@ -96,21 +88,10 @@
             wind_speed_resolution, wind_angle_resolution, data = read_table(csv_reader)
             return PolarDiagramTable(wind_speed_resolution=wind_speed_resolution,
                                      wind_angle_resolution=wind_angle_resolution,
-<<<<<<< HEAD
                                      data=data)
         elif first_row == "PolarDiagramPointcloud":
             data = read_pointcloud(csv_reader)
             return PolarDiagramPointcloud(points=data)
-=======
-                                     wind_speed_resolution=wind_speed_resolution)
-
-        elif row1 == "PolarDiagramPointcloud":
-            next(csv_reader)
-            data = []
-            for row in csv_reader:
-                data.append([eval(entry) for entry in row])
-            return PolarDiagramPointcloud(data=np.array(data))
->>>>>>> d6b935ea
 
 
 # V: Soweit in Ordnung
@@ -145,15 +126,6 @@
 
     ...
 
-<<<<<<< HEAD
-=======
-class PolarDiagram(ABC):
-    """
-    An abstract base class
-
-    ...
-
->>>>>>> d6b935ea
     Methods
     ------
     pickling(pkl_path):
@@ -265,7 +237,6 @@
     polar_plot_slice(wind_speed, **kwargs):
         Polar plot of a slice(column) of the table
     flat_plot_slice(wind_speed, **kwargs):
-<<<<<<< HEAD
         Kartesian plot of a slice(column) of the table
     plot_3d():
         3D-plot of the table
@@ -273,15 +244,6 @@
         Polar plot of the convex hull of a slice(column) of the table
     plot_convex_hull_3d():
         3D-plot of the convex hull of the table
-=======
-        Kartesian plot of a slice(column) of the diagram
-    plot_3d():
-        3D-plot of the diagram
-    plot_convex_hull_slice(wind_speed, **kwargs):
-        Polar plot of the convex hull of a slice(column) of the diagram
-    plot_convex_hull_3d():
-        3D-plot of the convex hull of the diagram
->>>>>>> d6b935ea
     """
     # V: In Arbeit
     def __init__(self, true_wind_speed=True, true_wind_angle=True, **kwargs):
@@ -303,38 +265,11 @@
 
             * *data (``array_like``) --
         """
-<<<<<<< HEAD
         wind_dict = convert_wind(kwargs, true_wind_speed, true_wind_angle)
         self._resolution_wind_speed = speed_resolution(wind_dict["wind_speed"])
         self._resolution_wind_angle = angle_resolution(wind_dict["wind_angle"])
         rows = len(self._resolution_wind_angle)
         cols = len(self._resolution_wind_speed)
-=======
-        wind_speed_resolution, wind_angle_resolution = convert_wind(kwargs)
-
-        if wind_angle_resolution is not None:
-            if isinstance(wind_angle_resolution, Iterable):
-                self._resolution_wind_angle = list(wind_angle_resolution)
-            elif isinstance(wind_angle_resolution, (int, float)):
-                self._resolution_wind_angle = list(np.arange(wind_angle_resolution, 360,
-                                                             wind_angle_resolution))
-            else:
-                raise PolarDiagramException("Wrong resolution", type(wind_angle_resolution))
-        else:
-            self._resolution_wind_angle = list(np.arange(0, 360, 5))
-
-        if wind_speed_resolution is not None:
-            if isinstance(wind_speed_resolution, Iterable):
-                self._resolution_wind_speed = list(wind_speed_resolution)
-            elif isinstance(wind_speed_resolution, (int, float)):
-                self._resolution_wind_speed = list(np.arange(wind_speed_resolution, 40,
-                                                             wind_speed_resolution))
-            else:
-                raise PolarDiagramException("Wrong resolution", type(wind_speed_resolution))
-        else:
-            self._resolution_wind_speed = list(np.arange(2, 42, 2))
-
->>>>>>> d6b935ea
         if "data" in kwargs:
             data = np.array(kwargs["data"])
             if data.ndim != 2:
@@ -419,7 +354,6 @@
 
             * *wind_angle* (``Iterable``, ``int`` or ``float``) --
         """
-<<<<<<< HEAD
         data = np.array(data)
         wind_dict = convert_wind(kwargs, true_wind_speed, true_wind_angle)
         wind_speeds = wind_dict["wind_speed"]
@@ -428,23 +362,6 @@
             speed_ind = get_indices(wind_speeds, self.wind_speeds)
             if wind_angles is not None:
                 angle_ind = get_indices(wind_angles, self.wind_angles)
-=======
-        wind_speeds, wind_angles = convert_wind(kwargs)
-
-        if wind_speeds is not None:
-            wind_speeds = list(wind_speeds)
-            speed_ind = [i for i in range(len(self.wind_speeds))
-                         if self.wind_speeds[i] in wind_speeds]
-            if len(speed_ind) < len(wind_speeds):
-                raise PolarDiagramException("Wind speed not in resolution", self.wind_speeds, wind_speeds)
-            if wind_angles is not None:
-                wind_angles = list(wind_angles)
-                angle_ind = [i for i in range(len(self.wind_angles))
-                             if self.wind_angles[i] in wind_angles]
-                if len(angle_ind) < len(wind_angles):
-                    raise PolarDiagramException("Wind angle not in resolution", self.wind_angles, wind_angles)
-                data = np.array(data)
->>>>>>> d6b935ea
                 mask = np.zeros(self.boat_speeds.shape, dtype=bool)
                 for i in angle_ind:
                     for j in speed_ind:
@@ -452,72 +369,34 @@
                 try:
                     self._data[mask] = data.flat
                 except ValueError:
-<<<<<<< HEAD
                     raise PolarDiagramException("Wrong shape", (len(angle_ind), len(speed_ind)),
-=======
-                    raise PolarDiagramException("Wrong Shape", (len(angle_ind), len(speed_ind)),
->>>>>>> d6b935ea
                                                 data.shape)
             else:
                 try:
                     self._data[:, speed_ind] = data.reshape(-1, len(speed_ind))
                 except ValueError:
-<<<<<<< HEAD
                     raise PolarDiagramException("Wrong shape", (len(self.wind_angles), len(speed_ind)),
                                                 data.shape)
         elif wind_angles is not None:
             angle_ind = get_indices(wind_angles, self.wind_angles)
-=======
-                    raise PolarDiagramException("Wrong Shape", (len(speed_ind), ), data.shape)
-        elif wind_angles is not None:
-            wind_angles = list(wind_angles)
-            angle_ind = [i for i in range(len(self.wind_angles))
-                         if self.wind_angles[i] in wind_angles]
-            if len(angle_ind) < len(wind_angles):
-                raise PolarDiagramException("Wind angle not in resolution", self.wind_angles, wind_angles)
-            data = np.array(data)
->>>>>>> d6b935ea
             try:
                 self._data[angle_ind, :] = data.reshape(len(angle_ind), -1)
             except ValueError:
-<<<<<<< HEAD
                 raise PolarDiagramException("Wrong shape", (len(angle_ind), len(self.wind_speeds)),
                                             data.shape)
         else:
-=======
-                raise PolarDiagramException("Wrong Shape", (len(angle_ind), ), data.shape)
-        else:
-            data = np.array(data)
->>>>>>> d6b935ea
             if data.shape != (len(self.wind_angles), len(self.wind_speeds)):
                 raise PolarDiagramException("Wrong shape", (len(self.wind_angles), len(self.wind_speeds)),
                                             data.shape)
             self._data = data
 
-<<<<<<< HEAD
     # V: Soweit in Ordnung
     def _get_slice_data(self, wind_speed):
-=======
-    def get_slice_data(self, wind_speed):
-        """
-
-        :param wind_speed:
-
-        :type wind_speed: ``int`` or ``float``
-        """
-        if not isinstance(wind_speed, (int, float)):
-            pass
-
->>>>>>> d6b935ea
         try:
             column = self.wind_speeds.index(wind_speed)
             return list(self.boat_speeds[:, column])
         except ValueError:
-<<<<<<< HEAD
             raise PolarDiagramException("Not in resolution", wind_speed, self.wind_speeds)
-=======
-            raise PolarDiagramException("Wind speed not in resolution", self.wind_speeds, wind_speed)
->>>>>>> d6b935ea
 
     # V: Soweit in Ordnung
     def polar_plot_slice(self, wind_speed, **kwargs):
@@ -534,11 +413,7 @@
             matplotlib.pyplot.plot function
         """
         wind_angles = list(np.deg2rad(self.wind_angles))
-<<<<<<< HEAD
         boat_speeds = self._get_slice_data(wind_speed)
-=======
-        boat_speeds = self.get_slice_data(wind_speed)
->>>>>>> d6b935ea
         return plot_polar(wind_angles, boat_speeds, **kwargs)
 
     # V: Soweit in Ordnung
@@ -556,11 +431,7 @@
             matplotlib.pyplot.plot function
         """
         wind_angles = self.wind_angles
-<<<<<<< HEAD
         boat_speeds = self._get_slice_data(wind_speed)
-=======
-        boat_speeds = self.get_slice_data(wind_speed)
->>>>>>> d6b935ea
         return plot_flat(wind_angles, boat_speeds, **kwargs)
 
     # V: In Arbeit
@@ -582,11 +453,7 @@
             matplotlib.pyplot.plot function
         """
         angles = list(np.deg2rad(self.wind_angles))
-<<<<<<< HEAD
         speeds = self._get_slice_data(wind_speed)
-=======
-        speeds = self.get_slice_data(wind_speed)
->>>>>>> d6b935ea
         return plot_convex_hull(angles, speeds, **kwargs)
 
     # V: In Arbeit
@@ -638,17 +505,9 @@
         """Initializes a PolarDiagramCurve object
 
         :param f:
-<<<<<<< HEAD
             A fitted function of wind speed, wind angle and additional parameters
         :type f: ``function``
         :param params:
-=======
-            A function of wind angle, wind speed and certain parameters
-        :type f: ``function``
-        :param params:
-
->>>>>>> d6b935ea
-
         """
         self._f = f
         self._params = params
@@ -673,37 +532,22 @@
         """Returns a read only version of self._params"""
         return self._params
 
-<<<<<<< HEAD
     # V: Dummy property
-=======
-    # dummy property
->>>>>>> d6b935ea
     @property
     def wind_angles(self):
         return
 
-<<<<<<< HEAD
     # V: Dummy property
-=======
-    # dummy property
->>>>>>> d6b935ea
     @property
     def wind_speeds(self):
         return
 
-<<<<<<< HEAD
     # V: Dummy property
-=======
-    # dummy property
->>>>>>> d6b935ea
     @property
     def boat_speeds(self):
         return
-
-<<<<<<< HEAD
+      
     # V: Noch nicht getestet
-=======
->>>>>>> d6b935ea
     def to_csv(self, csv_path):
         """Creates a .csv-file with the following format
             PolarDiagramCurve
@@ -724,10 +568,7 @@
             csv_writer.writerow(["Parameters:"])
             csv_writer.writerow(self.parameters)
 
-<<<<<<< HEAD
     # V: Noch nicht getestet
-=======
->>>>>>> d6b935ea
     def polar_plot_slice(self, wind_speed, **kwargs):
         """
 
@@ -742,18 +583,11 @@
             matplotlib.pyplot.plot function
         """
         wind_angles = list(np.deg2rad(np.linspace(0, 360, 1000)))
-<<<<<<< HEAD
         boat_speeds = [self.curve(wind_speed, wind_angle, self.parameters)
                        for wind_angle in wind_angles]
         return plot_polar(wind_angles, boat_speeds, **kwargs)
 
     # V: Noch nicht getestet
-=======
-        boat_speeds = [self.curve(wind_angle, wind_speed, self.parameters)
-                       for wind_angle in wind_angles]
-        return plot_polar(wind_angles, boat_speeds, **kwargs)
-
->>>>>>> d6b935ea
     def flat_plot_slice(self, wind_speed, **kwargs):
         """
 
@@ -766,7 +600,6 @@
         :Keyword arguments:
             Function accepts the same keyword arguments as the
             matplotlib.pyplot.plot function
-<<<<<<< HEAD
         """
         wind_angles = list(np.linspace(0, 360, 1000))
         boat_speeds = [self.curve(wind_speed, wind_angle, self.parameters)
@@ -797,23 +630,6 @@
         return plot_convex_hull(wind_angles, boat_speeds, **kwargs)
 
     # V: In Arbeit
-=======
-        """
-        wind_angles = list(np.linspace(0, 360, 1000))
-        boat_speeds = [self.curve(wind_angle, wind_speed, self.parameters)
-                       for wind_angle in wind_angles]
-        return plot_polar(wind_angles, boat_speeds, **kwargs)
-
-    def plot_3d(self):
-        pass
-
-    def plot_convex_hull_slice(self, wind_speed, **kwargs):
-        wind_angles = list(np.deg2rad(np.linspace(0, 360, 1000)))
-        boat_speeds = [self.curve(wind_angle, wind_speed, self.parameters)
-                       for wind_angle in wind_angles]
-        return plot_convex_hull(wind_angles, boat_speeds, **kwargs)
-
->>>>>>> d6b935ea
     def plot_convex_hull_3d(self):
         pass
 
@@ -821,7 +637,6 @@
 class PolarDiagramPointcloud(PolarDiagram):
     """
     A class to represent, visualize and work with a polar performance diagram given by a point cloud
-<<<<<<< HEAD
 
     ...
 
@@ -850,38 +665,6 @@
     change_points():
 
     polar_plot_slice(wind_speed, **kwargs):
-
-=======
-
-    ...
-
-    Attributes
-    ----------
-    self._data : ``numpy.ndarray`` of shape (x, 3)
-
-    Methods
-    -------
-    __init__(data, **kwargs):
-        Initializes a PolarDiagramPointcloud object
-    __str__():
-
-    __repr__():
-
-    wind_speeds:
-        Returns a list of all occuring wind speeds
-    wind_angles:
-        Returns a list of all occuring wind angles
-    points:
-        Returns a read only version of self.data
-    to_csv:
-        Writes object to a .csv-file
-    add_points(new_points):
-        Appends given points to self._data
-    change_points():
-
-    polar_plot_slice(wind_speed, **kwargs):
-
->>>>>>> d6b935ea
     flat_plot_slice(wind_speed, **kwargs):
 
     plot_convex_hull_slice(wind_speed, **kwargs):
@@ -918,35 +701,21 @@
 
     # V: Soweit in Ordnung
     def __repr__(self):
-<<<<<<< HEAD
         """Returns a string representation of the PolarDiagramPointcloud instance"""
-=======
-        """"""
->>>>>>> d6b935ea
         return f"PolarDiagramPointcloud(data={self.points})"
 
     @property
     def wind_speeds(self):
         """Returns a list of all occuring wind speeds"""
-<<<<<<< HEAD
         return list(dict.fromkeys(self.points[:, 0]))
-=======
-        return list(dict.fromkeys(self._data[:, 0]))
->>>>>>> d6b935ea
 
     @property
     def wind_angles(self):
         """Returns a list of all occuring wind angles"""
-<<<<<<< HEAD
         return list(dict.fromkeys(self.points[:, 1]))
 
     # V: Dummy property
     # V: Noch in Arbeit
-=======
-        return list(dict.fromkeys(self._data[:, 1]))
-
-    # dummy property
->>>>>>> d6b935ea
     @property
     def boat_speeds(self):
         return self._data
@@ -973,18 +742,13 @@
             csv_writer.writerow(["True wind speed ", "True wind angle ", "Boat speed "])
             csv_writer.writerows(self.points)
 
-<<<<<<< HEAD
     # V: In Arbeit
     def add_points(self, new_points, true_wind_speed=True, true_wind_angle=True):
-=======
-    def add_points(self, new_points):
->>>>>>> d6b935ea
         """Appends given points to self._data
 
         :param new_points:
             Points to be added to point cloud
         :type new_points: ``array like`` of shape (x, 3)
-<<<<<<< HEAD
         :param true_wind_speed:
 
         :type true_wind_speed: ``bool``
@@ -999,13 +763,6 @@
         wind_dict = convert_wind(wind_dict, true_wind_speed, true_wind_angle)
         new_points = np.column_stack(wind_dict["wind_speed"], wind_dict["wind_angle"], new_points[:, 2])
         self._data = np.row_stack((self.points, new_points))
-=======
-        """
-        try:
-            self._data = np.r_[self.points, np.array(new_points)]
-        except ValueError:
-            raise PolarDiagramException("Wrong shape", ("x", 3), ("x", len(new_points[0])))
->>>>>>> d6b935ea
 
     # V: In Arbeit
     def change_points(self):
